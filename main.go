// Niltalk, April 2015
// License AGPL3

package main

import (
	"errors"
	"fmt"
	"html/template"
	"io/ioutil"
	"log"
	"net/http"
	"os"
	"os/signal"
	"strings"
	"syscall"
	"time"

	rice "github.com/GeertJohan/go.rice"
	"github.com/go-chi/chi"
	"github.com/knadh/koanf"
	"github.com/knadh/koanf/parsers/toml"
	"github.com/knadh/koanf/providers/env"
	"github.com/knadh/koanf/providers/file"
	"github.com/knadh/koanf/providers/posflag"
	"github.com/knadh/niltalk/internal/hub"
	"github.com/knadh/niltalk/store"
	"github.com/knadh/niltalk/store/fs"
	"github.com/knadh/niltalk/store/mem"
	"github.com/knadh/niltalk/store/redis"
	flag "github.com/spf13/pflag"
)

var (
	logger = log.New(os.Stdout, "", log.Ldate|log.Ltime|log.Lshortfile)
	ko     = koanf.New(".")

	// Version of the build injected at build time.
	buildString = "unknown"
)

// App is the global app context that's passed around.
type App struct {
	hub    *hub.Hub
	cfg    *hub.Config
	tpl    *template.Template
	tplBox *rice.Box
	jit    bool
	logger *log.Logger
}

func loadConfig() {
	// Register --help handler.
	f := flag.NewFlagSet("config", flag.ContinueOnError)
	f.Usage = func() {
		fmt.Println(f.FlagUsages())
		os.Exit(0)
	}
	f.StringSlice("config", []string{"config.toml"},
		"Path to one or more TOML config files to load in order")
	f.Bool("new-config", false, "generate sample config file")
<<<<<<< HEAD
	f.Bool("jit", defaultJIT, "build templates just in time")
=======
	f.Bool("onion", false, "Show the onion URL")
	f.String("static-dir", "", "(optional) path to directory with static files")
>>>>>>> 979fe776
	f.Bool("version", false, "Show build version")
	f.Parse(os.Args[1:])

	// Display version.
	if ok, _ := f.GetBool("version"); ok {
		fmt.Println(buildString)
		os.Exit(0)
	}

	// Generate new config.
	if ok, _ := f.GetBool("new-config"); ok {
		if err := newConfigFile(); err != nil {
			logger.Println(err)
			os.Exit(1)
		}
		logger.Println("generated config.toml. Edit and run the app.")
		os.Exit(0)
	}

	// Read the config files.
	cFiles, _ := f.GetStringSlice("config")
	for _, f := range cFiles {
		logger.Printf("reading config: %s", f)
		if err := ko.Load(file.Provider(f), toml.Parser()); err != nil {
			if os.IsNotExist(err) {
				logger.Fatal("config file not found. If there isn't one yet, run --new-config to generate one.")
			}
			logger.Fatalf("error loadng config from file: %v.", err)
		}
	}

	// Merge env flags into config.
	if err := ko.Load(env.Provider("NILTALK_", ".", func(s string) string {
		return strings.Replace(strings.ToLower(
			strings.TrimPrefix(s, "NILTALK_")), "__", ".", -1)
	}), nil); err != nil {
		logger.Printf("error loading env config: %v", err)
	}

	// Merge command line flags into config.
	ko.Load(posflag.Provider(f, ".", ko), nil)
}

// Catch OS interrupts and respond accordingly.
// This is not fool proof as http keeps listening while
// existing rooms are shut down.
func catchInterrupts() {
	c := make(chan os.Signal, 1)
	signal.Notify(c, syscall.SIGINT, syscall.SIGTERM, syscall.SIGKILL)
	go func() {
		for sig := range c {
			// Shutdown.
			logger.Printf("shutting down: %v", sig)
			os.Exit(0)
		}
	}()
}

func newConfigFile() error {
	if _, err := os.Stat("config.toml"); !os.IsNotExist(err) {
		return errors.New("config.toml exists. Remove it to generate a new one")
	}

	rConf := rice.Config{LocateOrder: []rice.LocateMethod{rice.LocateAppended}}
	sampleBox := rConf.MustFindBox("static/samples")
	b, err := sampleBox.Bytes("config.toml")
	if err != nil {
		return fmt.Errorf("error reading sample config (is binary stuffed?): %v", err)
	}

	return ioutil.WriteFile("config.toml", b, 0644)
}

func main() {
	// Load configuration from files.
	loadConfig()

	// Load file system boxes
	rConf := rice.Config{LocateOrder: []rice.LocateMethod{rice.LocateWorkingDirectory, rice.LocateAppended}}
	tplBox := rConf.MustFindBox("static/templates")
	assetBox := rConf.MustFindBox("static/static")

	// Initialize global app context.
	app := &App{
		logger: logger,
		tplBox: tplBox,
	}
	if err := ko.Unmarshal("app", &app.cfg); err != nil {
		logger.Fatalf("error unmarshalling 'app' config: %v", err)
	}

	minTime := time.Duration(3) * time.Second
	if app.cfg.RoomAge < minTime || app.cfg.WSTimeout < minTime {
		logger.Fatal("app.websocket_timeout and app.roomage should be > 3s")
	}

	// Initialize store.
	var store store.Store
	if app.cfg.Storage == "redis" {
		var storeCfg redis.Config
		if err := ko.Unmarshal("store", &storeCfg); err != nil {
			logger.Fatalf("error unmarshalling 'store' config: %v", err)
		}

		s, err := redis.New(storeCfg)
		if err != nil {
			log.Fatalf("error initializing store: %v", err)
		}
		store = s

	} else if app.cfg.Storage == "memory" {
		var storeCfg mem.Config
		if err := ko.Unmarshal("store", &storeCfg); err != nil {
			logger.Fatalf("error unmarshalling 'store' config: %v", err)
		}

		s, err := mem.New(storeCfg)
		if err != nil {
			log.Fatalf("error initializing store: %v", err)
		}
		store = s

	} else if app.cfg.Storage == "fs" {
		var storeCfg fs.Config
		if err := ko.Unmarshal("store", &storeCfg); err != nil {
			logger.Fatalf("error unmarshalling 'store' config: %v", err)
		}

		s, err := fs.New(storeCfg, logger)
		if err != nil {
			log.Fatalf("error initializing store: %v", err)
		}
		store = s

	} else {
		logger.Fatal("app.storage must be one of redis|memory|fs")
	}

	if ko.Bool("onion") {
		pk, err := getOrCreatePK(store)
		if err != nil {
			logger.Fatal(err)
		}
		fmt.Printf("http://%v.onion\n", onionAddr(pk))
		os.Exit(0)
	}

	app.hub = hub.NewHub(app.cfg, store, logger)

	// Compile static templates.
	tpl, err := app.buildTpl()
	if err != nil {
		logger.Fatalf("error compiling templates: %v", err)
	}
	app.jit = ko.Bool("jit")
	app.tpl = tpl

	// Register HTTP routes.
	r := chi.NewRouter()
	r.Get("/", wrap(handleIndex, app, 0))
	r.Get("/ws/{roomID}", wrap(handleWS, app, hasAuth|hasRoom))

	// API.
	r.Post("/api/rooms/{roomID}/login", wrap(handleLogin, app, hasRoom))
	r.Delete("/api/rooms/{roomID}/login", wrap(handleLogout, app, hasAuth|hasRoom))
	r.Post("/api/rooms", wrap(handleCreateRoom, app, 0))

	// Views.
	r.Get("/r/{roomID}", wrap(handleRoomPage, app, hasAuth|hasRoom))

	// Assets.
	assets := http.StripPrefix("/static/", http.FileServer(assetBox.HTTPBox()))
	r.Get("/static/*", assets.ServeHTTP)

	// Start the app.
	var srv interface {
		ListenAndServe() error
	}

	if appAddress := ko.String("app.address"); appAddress == "tor" {
		pk, err := getOrCreatePK(store)
		if err != nil {
			logger.Fatalf("could not create the private key file: %v", err)
		}

		srv = &torServer{
			PrivateKey: pk,
			Handler:    r,
		}
		logger.Printf("starting server on http://%v.onion", onionAddr(pk))

	} else {
		srv = &http.Server{
			Addr:    appAddress,
			Handler: r,
		}
		logger.Printf("starting server on http://%v", appAddress)
	}

	if err := srv.ListenAndServe(); err != nil {
		logger.Fatalf("couldn't start server: %v", err)
	}
}

func (a *App) getTpl() (*template.Template, error) {
	if a.jit {
		return a.buildTpl()
	}
	return a.tpl, nil
}

func (a *App) buildTpl() (*template.Template, error) {
	tpl := template.New("")
	err := a.tplBox.Walk("/", func(path string, info os.FileInfo, err error) error {
		if info.IsDir() {
			return nil
		}
		s, err := a.tplBox.String(path)
		if err != nil {
			return err
		}
		tpl, err = tpl.Parse(s)
		if err != nil {
			return err
		}
		return nil
	})
	return tpl, err
}<|MERGE_RESOLUTION|>--- conflicted
+++ resolved
@@ -59,12 +59,8 @@
 	f.StringSlice("config", []string{"config.toml"},
 		"Path to one or more TOML config files to load in order")
 	f.Bool("new-config", false, "generate sample config file")
-<<<<<<< HEAD
 	f.Bool("jit", defaultJIT, "build templates just in time")
-=======
 	f.Bool("onion", false, "Show the onion URL")
-	f.String("static-dir", "", "(optional) path to directory with static files")
->>>>>>> 979fe776
 	f.Bool("version", false, "Show build version")
 	f.Parse(os.Args[1:])
 
